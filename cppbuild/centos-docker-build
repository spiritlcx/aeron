--- conflicted
+++ resolved
@@ -1,6 +1,6 @@
 #!/usr/bin/env bash
 
-GCC_VERSION=${1}
+GCC_VERSION=$1
 if [ -z ${GCC_VERSION} ];
 then echo "No GCC version provided!";
   exit 1;
@@ -8,12 +8,9 @@
 
 SOURCE_DIR="$(pwd)"
 
-<<<<<<< HEAD
-=======
 echo 'ENV on the host'
 echo '---------------'
 printenv
 echo '---------------'
 
->>>>>>> 421ad3c3
 docker run --rm --shm-size=1G --network host --volume="${SOURCE_DIR}":/opt/aeron --volume="$(realpath ~/.gradle)":/root/.gradle -e "GCC_VERSION=${GCC_VERSION}" -w "/opt/aeron" centos:7 cppbuild/centos-docker-build-helper